--- conflicted
+++ resolved
@@ -46,12 +46,7 @@
    --commit                      enable commit (32G sectors: all cores or GPUs, 128GiB Memory + 64GiB swap) (default: true)
    --replica-update              enable replica update (default: true)
    --prove-replica-update2       enable prove replica update 2 (default: true)
-<<<<<<< HEAD
-   --windowpost                  enable window post (default: false)
-   --winningpost                 enable winning post (default: false)
-=======
    --regen-sector-key            enable regen sector key (default: true)
->>>>>>> c1926377
    --parallel-fetch-limit value  maximum fetch operations to run in parallel (default: 5)
    --timeout value               used when 'listen' is unspecified. must be a valid duration recognized by golang's time.ParseDuration function (default: "30m")
    --help, -h                    show help (default: false)
