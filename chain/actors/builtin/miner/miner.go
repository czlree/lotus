--- conflicted
+++ resolved
@@ -52,13 +52,10 @@
 		return load4(store, root)
 	})
 
-<<<<<<< HEAD
 	builtin.RegisterActorState(builtin5.StorageMinerActorCodeID, func(store adt.Store, root cid.Cid) (cbor.Marshaler, error) {
 		return load5(store, root)
 	})
 
-=======
->>>>>>> 62678325
 }
 
 var Methods = builtin5.MethodsMiner
@@ -92,12 +89,9 @@
 	case builtin4.StorageMinerActorCodeID:
 		return load4(store, act.Head)
 
-<<<<<<< HEAD
 	case builtin5.StorageMinerActorCodeID:
 		return load5(store, act.Head)
 
-=======
->>>>>>> 62678325
 	}
 	return nil, xerrors.Errorf("unknown actor code %s", act.Code)
 }
@@ -117,6 +111,9 @@
 	case actors.Version4:
 		return make4(store)
 
+	case actors.Version5:
+		return make5(store)
+
 	}
 	return nil, xerrors.Errorf("unknown actor version %d", av)
 }
@@ -135,6 +132,9 @@
 
 	case actors.Version4:
 		return builtin4.StorageMinerActorCodeID, nil
+
+	case actors.Version5:
+		return builtin5.StorageMinerActorCodeID, nil
 
 	}
 
