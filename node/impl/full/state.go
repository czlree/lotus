--- conflicted
+++ resolved
@@ -156,13 +156,9 @@
 		return types.NewInt(0), xerrors.Errorf("failed to get miner worker addr (exit code %d)", ret.MsgRct.ExitCode)
 	}
 
-<<<<<<< HEAD
 	return types.BigFromBytes(ret.Return), nil*/
 	log.Error("TODO StatePledgeCollateral")
 	return big.Zero(), nil
-=======
-	return types.BigFromBytes(ret.MsgRct.Return), nil
->>>>>>> 8f7f2e77
 }
 
 func (a *StateAPI) StateCall(ctx context.Context, msg *types.Message, tsk types.TipSetKey) (*api.InvocResult, error) {
@@ -189,10 +185,10 @@
 	}
 
 	return &api.InvocResult{
-		Msg:     		m,
-		MsgRct: 	&r.MessageReceipt,
+		Msg:                m,
+		MsgRct:             &r.MessageReceipt,
 		InternalExecutions: r.InternalExecutions,
-		Error:   			errstr,
+		Error:              errstr,
 	}, nil
 }
 
