package test

import (
	"bytes"
	"context"
	"crypto/rand"
	"io/ioutil"
	"net"
	"net/http/httptest"
	"strings"
	"sync"
	"testing"
	"time"

	"golang.org/x/xerrors"

	"github.com/filecoin-project/go-address"
	"github.com/filecoin-project/go-jsonrpc"
	"github.com/filecoin-project/go-state-types/abi"
	"github.com/filecoin-project/go-state-types/big"
	"github.com/filecoin-project/go-storedcounter"
	"github.com/filecoin-project/lotus/api"
	"github.com/filecoin-project/lotus/api/client"
	"github.com/filecoin-project/lotus/api/test"
	"github.com/filecoin-project/lotus/build"
	"github.com/filecoin-project/lotus/chain"
	"github.com/filecoin-project/lotus/chain/actors"
	"github.com/filecoin-project/lotus/chain/actors/builtin/miner"
	"github.com/filecoin-project/lotus/chain/actors/policy"
	"github.com/filecoin-project/lotus/chain/gen"
	genesis2 "github.com/filecoin-project/lotus/chain/gen/genesis"
	"github.com/filecoin-project/lotus/chain/messagepool"
	"github.com/filecoin-project/lotus/chain/types"
	"github.com/filecoin-project/lotus/chain/wallet"
	"github.com/filecoin-project/lotus/cmd/lotus-seed/seed"
	sectorstorage "github.com/filecoin-project/lotus/extern/sector-storage"
	"github.com/filecoin-project/lotus/extern/sector-storage/ffiwrapper"
	"github.com/filecoin-project/lotus/extern/sector-storage/mock"
	"github.com/filecoin-project/lotus/genesis"
	lotusminer "github.com/filecoin-project/lotus/miner"
	"github.com/filecoin-project/lotus/node"
	"github.com/filecoin-project/lotus/node/modules"
	testing2 "github.com/filecoin-project/lotus/node/modules/testing"
	"github.com/filecoin-project/lotus/node/repo"
	"github.com/filecoin-project/lotus/storage/mockstorage"
	miner2 "github.com/filecoin-project/specs-actors/v2/actors/builtin/miner"
	"github.com/ipfs/go-datastore"
	"github.com/libp2p/go-libp2p-core/crypto"
	"github.com/libp2p/go-libp2p-core/peer"
	mocknet "github.com/libp2p/go-libp2p/p2p/net/mock"
	"github.com/multiformats/go-multiaddr"
	"github.com/stretchr/testify/require"
)

func init() {
	chain.BootstrapPeerThreshold = 1
<<<<<<< HEAD
=======
	messagepool.HeadChangeCoalesceMinDelay = time.Microsecond
	messagepool.HeadChangeCoalesceMaxDelay = 2 * time.Microsecond
	messagepool.HeadChangeCoalesceMergeInterval = 100 * time.Nanosecond
>>>>>>> 8fdb9148
}

func CreateTestStorageNode(ctx context.Context, t *testing.T, waddr address.Address, act address.Address, pk crypto.PrivKey, tnd test.TestNode, mn mocknet.Mocknet, opts node.Option) test.TestStorageNode {
	r := repo.NewMemory(nil)

	lr, err := r.Lock(repo.StorageMiner)
	require.NoError(t, err)

	ks, err := lr.KeyStore()
	require.NoError(t, err)

	kbytes, err := pk.Bytes()
	require.NoError(t, err)

	err = ks.Put("libp2p-host", types.KeyInfo{
		Type:       "libp2p-host",
		PrivateKey: kbytes,
	})
	require.NoError(t, err)

	ds, err := lr.Datastore("/metadata")
	require.NoError(t, err)
	err = ds.Put(datastore.NewKey("miner-address"), act.Bytes())
	require.NoError(t, err)

	nic := storedcounter.New(ds, datastore.NewKey(modules.StorageCounterDSPrefix))
	for i := 0; i < test.GenesisPreseals; i++ {
		_, err := nic.Next()
		require.NoError(t, err)
	}
	_, err = nic.Next()
	require.NoError(t, err)

	err = lr.Close()
	require.NoError(t, err)

	peerid, err := peer.IDFromPrivateKey(pk)
	require.NoError(t, err)

	enc, err := actors.SerializeParams(&miner2.ChangePeerIDParams{NewID: abi.PeerID(peerid)})
	require.NoError(t, err)

	msg := &types.Message{
		To:     act,
		From:   waddr,
		Method: miner.Methods.ChangePeerID,
		Params: enc,
		Value:  types.NewInt(0),
	}

	_, err = tnd.MpoolPushMessage(ctx, msg, nil)
	require.NoError(t, err)

	// start node
	var minerapi api.StorageMiner

	mineBlock := make(chan lotusminer.MineReq)
	stop, err := node.New(ctx,
		node.StorageMiner(&minerapi),
		node.Online(),
		node.Repo(r),
		node.Test(),

		node.MockHost(mn),

		node.Override(new(api.FullNode), tnd),
		node.Override(new(*lotusminer.Miner), lotusminer.NewTestMiner(mineBlock, act)),

		opts,
	)
	if err != nil {
		t.Fatalf("failed to construct node: %v", err)
	}

	t.Cleanup(func() { _ = stop(context.Background()) })

	/*// Bootstrap with full node
	remoteAddrs, err := tnd.NetAddrsListen(ctx)
	require.NoError(t, err)

	err = minerapi.NetConnect(ctx, remoteAddrs)
	require.NoError(t, err)*/
	mineOne := func(ctx context.Context, req lotusminer.MineReq) error {
		select {
		case mineBlock <- req:
			return nil
		case <-ctx.Done():
			return ctx.Err()
		}
	}

	return test.TestStorageNode{StorageMiner: minerapi, MineOne: mineOne}
}

func Builder(t *testing.T, fullOpts []test.FullNodeOpts, storage []test.StorageMiner) ([]test.TestNode, []test.TestStorageNode) {
	return mockBuilderOpts(t, fullOpts, storage, false)
}

func MockSbBuilder(t *testing.T, fullOpts []test.FullNodeOpts, storage []test.StorageMiner) ([]test.TestNode, []test.TestStorageNode) {
	return mockSbBuilderOpts(t, fullOpts, storage, false)
}

func RPCBuilder(t *testing.T, fullOpts []test.FullNodeOpts, storage []test.StorageMiner) ([]test.TestNode, []test.TestStorageNode) {
	return mockBuilderOpts(t, fullOpts, storage, true)
}

func RPCMockSbBuilder(t *testing.T, fullOpts []test.FullNodeOpts, storage []test.StorageMiner) ([]test.TestNode, []test.TestStorageNode) {
	return mockSbBuilderOpts(t, fullOpts, storage, true)
}

func mockBuilderOpts(t *testing.T, fullOpts []test.FullNodeOpts, storage []test.StorageMiner, rpc bool) ([]test.TestNode, []test.TestStorageNode) {
	ctx, cancel := context.WithCancel(context.Background())
	t.Cleanup(cancel)

	mn := mocknet.New(ctx)

	fulls := make([]test.TestNode, len(fullOpts))
	storers := make([]test.TestStorageNode, len(storage))

	pk, _, err := crypto.GenerateEd25519Key(rand.Reader)
	require.NoError(t, err)

	minerPid, err := peer.IDFromPrivateKey(pk)
	require.NoError(t, err)

	var genbuf bytes.Buffer

	if len(storage) > 1 {
		panic("need more peer IDs")
	}
	// PRESEAL SECTION, TRY TO REPLACE WITH BETTER IN THE FUTURE
	// TODO: would be great if there was a better way to fake the preseals

	var genms []genesis.Miner
	var maddrs []address.Address
	var genaccs []genesis.Actor
	var keys []*wallet.Key

	var presealDirs []string
	for i := 0; i < len(storage); i++ {
		maddr, err := address.NewIDAddress(genesis2.MinerStart + uint64(i))
		if err != nil {
			t.Fatal(err)
		}
		tdir, err := ioutil.TempDir("", "preseal-memgen")
		if err != nil {
			t.Fatal(err)
		}
		genm, k, err := seed.PreSeal(maddr, abi.RegisteredSealProof_StackedDrg2KiBV1, 0, test.GenesisPreseals, tdir, []byte("make genesis mem random"), nil, true)
		if err != nil {
			t.Fatal(err)
		}
		genm.PeerId = minerPid

		wk, err := wallet.NewKey(*k)
		if err != nil {
			return nil, nil
		}

		genaccs = append(genaccs, genesis.Actor{
			Type:    genesis.TAccount,
			Balance: big.Mul(big.NewInt(400000000), types.NewInt(build.FilecoinPrecision)),
			Meta:    (&genesis.AccountMeta{Owner: wk.Address}).ActorMeta(),
		})

		keys = append(keys, wk)
		presealDirs = append(presealDirs, tdir)
		maddrs = append(maddrs, maddr)
		genms = append(genms, *genm)
	}
	templ := &genesis.Template{
		Accounts:         genaccs,
		Miners:           genms,
		NetworkName:      "test",
		Timestamp:        uint64(time.Now().Unix() - 10000), // some time sufficiently far in the past
		VerifregRootKey:  gen.DefaultVerifregRootkeyActor,
		RemainderAccount: gen.DefaultRemainderAccountActor,
	}

	// END PRESEAL SECTION

	for i := 0; i < len(fullOpts); i++ {
		var genesis node.Option
		if i == 0 {
			genesis = node.Override(new(modules.Genesis), testing2.MakeGenesisMem(&genbuf, *templ))
		} else {
			genesis = node.Override(new(modules.Genesis), modules.LoadGenesis(genbuf.Bytes()))
		}

		stop, err := node.New(ctx,
			node.FullAPI(&fulls[i].FullNode, node.Lite(fullOpts[i].Lite)),
			node.Online(),
			node.Repo(repo.NewMemory(nil)),
			node.MockHost(mn),
			node.Test(),

			genesis,

			fullOpts[i].Opts(fulls),
		)
		if err != nil {
			t.Fatal(err)
		}

		t.Cleanup(func() { _ = stop(context.Background()) })

		if rpc {
			fulls[i] = fullRpc(t, fulls[i])
		}
	}

	for i, def := range storage {
		// TODO: support non-bootstrap miners
		if i != 0 {
			t.Fatal("only one storage node supported")
		}
		if def.Full != 0 {
			t.Fatal("storage nodes only supported on the first full node")
		}

		f := fulls[def.Full]
		if _, err := f.FullNode.WalletImport(ctx, &keys[i].KeyInfo); err != nil {
			t.Fatal(err)
		}
		if err := f.FullNode.WalletSetDefault(ctx, keys[i].Address); err != nil {
			t.Fatal(err)
		}

		genMiner := maddrs[i]
		wa := genms[i].Worker

		storers[i] = CreateTestStorageNode(ctx, t, wa, genMiner, pk, f, mn, node.Options())
		if err := storers[i].StorageAddLocal(ctx, presealDirs[i]); err != nil {
			t.Fatalf("%+v", err)
		}
		/*
			sma := storers[i].StorageMiner.(*impl.StorageMinerAPI)

			psd := presealDirs[i]
		*/
		if rpc {
			storers[i] = storerRpc(t, storers[i])
		}
	}

	if err := mn.LinkAll(); err != nil {
		t.Fatal(err)
	}

	if len(storers) > 0 {
		// Mine 2 blocks to setup some CE stuff in some actors
		var wait sync.Mutex
		wait.Lock()

		test.MineUntilBlock(ctx, t, fulls[0], storers[0], func(epoch abi.ChainEpoch) {
			wait.Unlock()
		})

		wait.Lock()
		test.MineUntilBlock(ctx, t, fulls[0], storers[0], func(epoch abi.ChainEpoch) {
			wait.Unlock()
		})
		wait.Lock()
	}

	return fulls, storers
}

func mockSbBuilderOpts(t *testing.T, fullOpts []test.FullNodeOpts, storage []test.StorageMiner, rpc bool) ([]test.TestNode, []test.TestStorageNode) {
	ctx, cancel := context.WithCancel(context.Background())
	t.Cleanup(cancel)

	mn := mocknet.New(ctx)

	fulls := make([]test.TestNode, len(fullOpts))
	storers := make([]test.TestStorageNode, len(storage))

	var genbuf bytes.Buffer

	// PRESEAL SECTION, TRY TO REPLACE WITH BETTER IN THE FUTURE
	// TODO: would be great if there was a better way to fake the preseals

	var genms []genesis.Miner
	var genaccs []genesis.Actor
	var maddrs []address.Address
	var keys []*wallet.Key
	var pidKeys []crypto.PrivKey
	for i := 0; i < len(storage); i++ {
		maddr, err := address.NewIDAddress(genesis2.MinerStart + uint64(i))
		if err != nil {
			t.Fatal(err)
		}

		preseals := storage[i].Preseal
		if preseals == test.PresealGenesis {
			preseals = test.GenesisPreseals
		}

		genm, k, err := mockstorage.PreSeal(2048, maddr, preseals)
		if err != nil {
			t.Fatal(err)
		}

		pk, _, err := crypto.GenerateEd25519Key(rand.Reader)
		require.NoError(t, err)

		minerPid, err := peer.IDFromPrivateKey(pk)
		require.NoError(t, err)

		genm.PeerId = minerPid

		wk, err := wallet.NewKey(*k)
		if err != nil {
			return nil, nil
		}

		genaccs = append(genaccs, genesis.Actor{
			Type:    genesis.TAccount,
			Balance: big.Mul(big.NewInt(400000000), types.NewInt(build.FilecoinPrecision)),
			Meta:    (&genesis.AccountMeta{Owner: wk.Address}).ActorMeta(),
		})

		keys = append(keys, wk)
		pidKeys = append(pidKeys, pk)
		maddrs = append(maddrs, maddr)
		genms = append(genms, *genm)
	}
	templ := &genesis.Template{
		Accounts:         genaccs,
		Miners:           genms,
		NetworkName:      "test",
		Timestamp:        uint64(time.Now().Unix()) - (build.BlockDelaySecs * 20000),
		VerifregRootKey:  gen.DefaultVerifregRootkeyActor,
		RemainderAccount: gen.DefaultRemainderAccountActor,
	}

	// END PRESEAL SECTION

	for i := 0; i < len(fullOpts); i++ {
		var genesis node.Option
		if i == 0 {
			genesis = node.Override(new(modules.Genesis), testing2.MakeGenesisMem(&genbuf, *templ))
		} else {
			genesis = node.Override(new(modules.Genesis), modules.LoadGenesis(genbuf.Bytes()))
		}

		stop, err := node.New(ctx,
			node.FullAPI(&fulls[i].FullNode, node.Lite(fullOpts[i].Lite)),
			node.Online(),
			node.Repo(repo.NewMemory(nil)),
			node.MockHost(mn),
			node.Test(),

			node.Override(new(ffiwrapper.Verifier), mock.MockVerifier),

			genesis,

			fullOpts[i].Opts(fulls),
		)
		if err != nil {
			t.Fatalf("%+v", err)
		}

		t.Cleanup(func() { _ = stop(context.Background()) })

		if rpc {
			fulls[i] = fullRpc(t, fulls[i])
		}
	}

	for i, def := range storage {
		// TODO: support non-bootstrap miners

		minerID := abi.ActorID(genesis2.MinerStart + uint64(i))

		if def.Full != 0 {
			t.Fatal("storage nodes only supported on the first full node")
		}

		f := fulls[def.Full]
		if _, err := f.FullNode.WalletImport(ctx, &keys[i].KeyInfo); err != nil {
			return nil, nil
		}
		if err := f.FullNode.WalletSetDefault(ctx, keys[i].Address); err != nil {
			return nil, nil
		}

		sectors := make([]abi.SectorID, len(genms[i].Sectors))
		for i, sector := range genms[i].Sectors {
			sectors[i] = abi.SectorID{
				Miner:  minerID,
				Number: sector.SectorID,
			}
		}

		storers[i] = CreateTestStorageNode(ctx, t, genms[i].Worker, maddrs[i], pidKeys[i], f, mn, node.Options(
			node.Override(new(sectorstorage.SectorManager), func() (sectorstorage.SectorManager, error) {
				return mock.NewMockSectorMgr(policy.GetDefaultSectorSize(), sectors), nil
			}),
			node.Override(new(ffiwrapper.Verifier), mock.MockVerifier),
			node.Unset(new(*sectorstorage.Manager)),
		))

		if rpc {
			storers[i] = storerRpc(t, storers[i])
		}
	}

	if err := mn.LinkAll(); err != nil {
		t.Fatal(err)
	}

	if len(storers) > 0 {
		// Mine 2 blocks to setup some CE stuff in some actors
		var wait sync.Mutex
		wait.Lock()

		test.MineUntilBlock(ctx, t, fulls[0], storers[0], func(abi.ChainEpoch) {
			wait.Unlock()
		})
		wait.Lock()
		test.MineUntilBlock(ctx, t, fulls[0], storers[0], func(abi.ChainEpoch) {
			wait.Unlock()
		})
		wait.Lock()
	}

	return fulls, storers
}

func fullRpc(t *testing.T, nd test.TestNode) test.TestNode {
	ma, listenAddr, err := CreateRPCServer(nd)
	require.NoError(t, err)

	var full test.TestNode
	full.FullNode, _, err = client.NewFullNodeRPC(context.Background(), listenAddr, nil)
	require.NoError(t, err)

	full.ListenAddr = ma
	return full
}

func storerRpc(t *testing.T, nd test.TestStorageNode) test.TestStorageNode {
	ma, listenAddr, err := CreateRPCServer(nd)
	require.NoError(t, err)

	var storer test.TestStorageNode
	storer.StorageMiner, _, err = client.NewStorageMinerRPC(context.Background(), listenAddr, nil)
	require.NoError(t, err)

	storer.ListenAddr = ma
	storer.MineOne = nd.MineOne
	return storer
}

func CreateRPCServer(handler interface{}) (multiaddr.Multiaddr, string, error) {
	rpcServer := jsonrpc.NewServer()
	rpcServer.Register("Filecoin", handler)
	testServ := httptest.NewServer(rpcServer) //  todo: close

	addr := testServ.Listener.Addr()
	listenAddr := "ws://" + addr.String()
	ma, err := parseWSMultiAddr(addr)
	if err != nil {
		return nil, "", err
	}
	return ma, listenAddr, err
}

func parseWSMultiAddr(addr net.Addr) (multiaddr.Multiaddr, error) {
	host, port, err := net.SplitHostPort(addr.String())
	if err != nil {
		return nil, err
	}
	ma, err := multiaddr.NewMultiaddr("/ip4/" + host + "/" + addr.Network() + "/" + port + "/ws")
	if err != nil {
		return nil, err
	}
	return ma, nil
}

func WSMultiAddrToString(addr multiaddr.Multiaddr) (string, error) {
	parts := strings.Split(addr.String(), "/")
	if len(parts) != 6 || parts[0] != "" {
		return "", xerrors.Errorf("Malformed ws multiaddr %s", addr)
	}

	host := parts[2]
	port := parts[4]
	proto := parts[5]

	return proto + "://" + host + ":" + port + "/rpc/v0", nil
}<|MERGE_RESOLUTION|>--- conflicted
+++ resolved
@@ -54,12 +54,9 @@
 
 func init() {
 	chain.BootstrapPeerThreshold = 1
-<<<<<<< HEAD
-=======
 	messagepool.HeadChangeCoalesceMinDelay = time.Microsecond
 	messagepool.HeadChangeCoalesceMaxDelay = 2 * time.Microsecond
 	messagepool.HeadChangeCoalesceMergeInterval = 100 * time.Nanosecond
->>>>>>> 8fdb9148
 }
 
 func CreateTestStorageNode(ctx context.Context, t *testing.T, waddr address.Address, act address.Address, pk crypto.PrivKey, tnd test.TestNode, mn mocknet.Mocknet, opts node.Option) test.TestStorageNode {
