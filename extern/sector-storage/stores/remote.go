package stores

import (
	"context"
	"encoding/json"
	"fmt"
	"io"
	"io/ioutil"
	"math/bits"
	"mime"
	"net/http"
	"net/url"
	"os"
	gopath "path"
	"path/filepath"
	"sort"
	"sync"

	"github.com/filecoin-project/lotus/extern/sector-storage/fsutil"
	"github.com/filecoin-project/lotus/extern/sector-storage/storiface"
	"github.com/filecoin-project/lotus/extern/sector-storage/tarutil"

	"github.com/filecoin-project/go-state-types/abi"
	"github.com/filecoin-project/specs-storage/storage"

	"github.com/hashicorp/go-multierror"
	"golang.org/x/xerrors"
)

var FetchTempSubdir = "fetching"

var CopyBuf = 1 << 20

type Remote struct {
	local Store
	index SectorIndex
	auth  http.Header

	limit chan struct{}

	fetchLk  sync.Mutex
	fetching map[abi.SectorID]chan struct{}

	pfHandler partialFileHandler
}

func (r *Remote) RemoveCopies(ctx context.Context, s abi.SectorID, types storiface.SectorFileType) error {
	// TODO: do this on remotes too
	//  (not that we really need to do that since it's always called by the
	//   worker which pulled the copy)

	return r.local.RemoveCopies(ctx, s, types)
}

func NewRemote(local Store, index SectorIndex, auth http.Header, fetchLimit int, pfHandler partialFileHandler) *Remote {
	return &Remote{
		local: local,
		index: index,
		auth:  auth,

		limit: make(chan struct{}, fetchLimit),

		fetching:  map[abi.SectorID]chan struct{}{},
		pfHandler: pfHandler,
	}
}

func (r *Remote) AcquireSector(ctx context.Context, s storage.SectorRef, existing storiface.SectorFileType, allocate storiface.SectorFileType, pathType storiface.PathType, op storiface.AcquireMode) (storiface.SectorPaths, storiface.SectorPaths, error) {
	if existing|allocate != existing^allocate {
		return storiface.SectorPaths{}, storiface.SectorPaths{}, xerrors.New("can't both find and allocate a sector")
	}

	for {
		r.fetchLk.Lock()

		c, locked := r.fetching[s.ID]
		if !locked {
			r.fetching[s.ID] = make(chan struct{})
			r.fetchLk.Unlock()
			break
		}

		r.fetchLk.Unlock()

		select {
		case <-c:
			continue
		case <-ctx.Done():
			return storiface.SectorPaths{}, storiface.SectorPaths{}, ctx.Err()
		}
	}

	defer func() {
		r.fetchLk.Lock()
		close(r.fetching[s.ID])
		delete(r.fetching, s.ID)
		r.fetchLk.Unlock()
	}()

	paths, stores, err := r.local.AcquireSector(ctx, s, existing, allocate, pathType, op)
	if err != nil {
		return storiface.SectorPaths{}, storiface.SectorPaths{}, xerrors.Errorf("local acquire error: %w", err)
	}

	var toFetch storiface.SectorFileType
	for _, fileType := range storiface.PathTypes {
		if fileType&existing == 0 {
			continue
		}

		if storiface.PathByType(paths, fileType) == "" {
			toFetch |= fileType
		}
	}

	apaths, ids, err := r.local.AcquireSector(ctx, s, storiface.FTNone, toFetch, pathType, op)
	if err != nil {
		return storiface.SectorPaths{}, storiface.SectorPaths{}, xerrors.Errorf("allocate local sector for fetching: %w", err)
	}

	odt := storiface.FSOverheadSeal
	if pathType == storiface.PathStorage {
		odt = storiface.FsOverheadFinalized
	}

	releaseStorage, err := r.local.Reserve(ctx, s, toFetch, ids, odt)
	if err != nil {
		return storiface.SectorPaths{}, storiface.SectorPaths{}, xerrors.Errorf("reserving storage space: %w", err)
	}
	defer releaseStorage()

	for _, fileType := range storiface.PathTypes {
		if fileType&existing == 0 {
			continue
		}

		if storiface.PathByType(paths, fileType) != "" {
			continue
		}

		dest := storiface.PathByType(apaths, fileType)
		storageID := storiface.PathByType(ids, fileType)

		url, err := r.acquireFromRemote(ctx, s.ID, fileType, dest)
		if err != nil {
			return storiface.SectorPaths{}, storiface.SectorPaths{}, err
		}

		storiface.SetPathByType(&paths, fileType, dest)
		storiface.SetPathByType(&stores, fileType, storageID)

		if err := r.index.StorageDeclareSector(ctx, ID(storageID), s.ID, fileType, op == storiface.AcquireMove); err != nil {
			log.Warnf("declaring sector %v in %s failed: %+v", s, storageID, err)
			continue
		}

		if op == storiface.AcquireMove {
			if err := r.deleteFromRemote(ctx, url); err != nil {
				log.Warnf("deleting sector %v from %s (delete %s): %+v", s, storageID, url, err)
			}
		}
	}

	return paths, stores, nil
}

func tempFetchDest(spath string, create bool) (string, error) {
	st, b := filepath.Split(spath)
	tempdir := filepath.Join(st, FetchTempSubdir)
	if create {
		if err := os.MkdirAll(tempdir, 0755); err != nil { // nolint
			return "", xerrors.Errorf("creating temp fetch dir: %w", err)
		}
	}

	return filepath.Join(tempdir, b), nil
}

func (r *Remote) acquireFromRemote(ctx context.Context, s abi.SectorID, fileType storiface.SectorFileType, dest string) (string, error) {
	si, err := r.index.StorageFindSector(ctx, s, fileType, 0, false)
	if err != nil {
		return "", err
	}

	if len(si) == 0 {
		return "", xerrors.Errorf("failed to acquire sector %v from remote(%d): %w", s, fileType, storiface.ErrSectorNotFound)
	}

	sort.Slice(si, func(i, j int) bool {
		return si[i].Weight < si[j].Weight
	})

	var merr error
	for _, info := range si {
		// TODO: see what we have local, prefer that

		for _, url := range info.URLs {
			tempDest, err := tempFetchDest(dest, true)
			if err != nil {
				return "", err
			}

			if err := os.RemoveAll(dest); err != nil {
				return "", xerrors.Errorf("removing dest: %w", err)
			}

			err = r.fetch(ctx, url, tempDest)
			if err != nil {
				merr = multierror.Append(merr, xerrors.Errorf("fetch error %s (storage %s) -> %s: %w", url, info.ID, tempDest, err))
				continue
			}

			if err := move(tempDest, dest); err != nil {
				return "", xerrors.Errorf("fetch move error (storage %s) %s -> %s: %w", info.ID, tempDest, dest, err)
			}

			if merr != nil {
				log.Warnw("acquireFromRemote encountered errors when fetching sector from remote", "errors", merr)
			}
			return url, nil
		}
	}

	return "", xerrors.Errorf("failed to acquire sector %v from remote (tried %v): %w", s, si, merr)
}

func (r *Remote) fetch(ctx context.Context, url, outname string) error {
	log.Infof("Fetch %s -> %s", url, outname)

	if len(r.limit) >= cap(r.limit) {
		log.Infof("Throttling fetch, %d already running", len(r.limit))
	}

	// TODO: Smarter throttling
	//  * Priority (just going sequentially is still pretty good)
	//  * Per interface
	//  * Aware of remote load
	select {
	case r.limit <- struct{}{}:
		defer func() { <-r.limit }()
	case <-ctx.Done():
		return xerrors.Errorf("context error while waiting for fetch limiter: %w", ctx.Err())
	}

	req, err := http.NewRequest("GET", url, nil)
	if err != nil {
		return xerrors.Errorf("request: %w", err)
	}
	req.Header = r.auth
	req = req.WithContext(ctx)

	resp, err := http.DefaultClient.Do(req)
	if err != nil {
		return xerrors.Errorf("do request: %w", err)
	}
	defer resp.Body.Close() // nolint

	if resp.StatusCode != 200 {
		return xerrors.Errorf("non-200 code: %d", resp.StatusCode)
	}

	/*bar := pb.New64(w.sizeForType(typ))
	bar.ShowPercent = true
	bar.ShowSpeed = true
	bar.Units = pb.U_BYTES

	barreader := bar.NewProxyReader(resp.Body)

	bar.Start()
	defer bar.Finish()*/

	mediatype, _, err := mime.ParseMediaType(resp.Header.Get("Content-Type"))
	if err != nil {
		return xerrors.Errorf("parse media type: %w", err)
	}

	if err := os.RemoveAll(outname); err != nil {
		return xerrors.Errorf("removing dest: %w", err)
	}

	switch mediatype {
	case "application/x-tar":
		return tarutil.ExtractTar(resp.Body, outname)
	case "application/octet-stream":
		f, err := os.Create(outname)
		if err != nil {
			return err
		}
		_, err = io.CopyBuffer(f, resp.Body, make([]byte, CopyBuf))
		if err != nil {
			f.Close() // nolint
			return err
		}
		return f.Close()
	default:
		return xerrors.Errorf("unknown content type: '%s'", mediatype)
	}
}

func (r *Remote) checkAllocated(ctx context.Context, url string, spt abi.RegisteredSealProof, offset, size abi.PaddedPieceSize) (bool, error) {
	url = fmt.Sprintf("%s/%d/allocated/%d/%d", url, spt, offset.Unpadded(), size.Unpadded())
	req, err := http.NewRequest("GET", url, nil)
	if err != nil {
		return false, xerrors.Errorf("request: %w", err)
	}
	req.Header = r.auth.Clone()
	fmt.Printf("req using header: %#v \n", r.auth)
	req = req.WithContext(ctx)

	resp, err := http.DefaultClient.Do(req)
	if err != nil {
		return false, xerrors.Errorf("do request: %w", err)
	}
	defer resp.Body.Close() // nolint

	switch resp.StatusCode {
	case http.StatusOK:
		return true, nil
	case http.StatusRequestedRangeNotSatisfiable:
		return false, nil
	default:
		return false, xerrors.Errorf("unexpected http response: %d", resp.StatusCode)
	}
}

func (r *Remote) MoveStorage(ctx context.Context, s storage.SectorRef, types storiface.SectorFileType) error {
	// Make sure we have the data local
	_, _, err := r.AcquireSector(ctx, s, types, storiface.FTNone, storiface.PathStorage, storiface.AcquireMove)
	if err != nil {
		return xerrors.Errorf("acquire src storage (remote): %w", err)
	}

	return r.local.MoveStorage(ctx, s, types)
}

func (r *Remote) Remove(ctx context.Context, sid abi.SectorID, typ storiface.SectorFileType, force bool) error {
	if bits.OnesCount(uint(typ)) != 1 {
		return xerrors.New("delete expects one file type")
	}

	if err := r.local.Remove(ctx, sid, typ, force); err != nil {
		return xerrors.Errorf("remove from local: %w", err)
	}

	si, err := r.index.StorageFindSector(ctx, sid, typ, 0, false)
	if err != nil {
		return xerrors.Errorf("finding existing sector %d(t:%d) failed: %w", sid, typ, err)
	}

	for _, info := range si {
		for _, url := range info.URLs {
			if err := r.deleteFromRemote(ctx, url); err != nil {
				log.Warnf("remove %s: %+v", url, err)
				continue
			}
			break
		}
	}

	return nil
}

func (r *Remote) deleteFromRemote(ctx context.Context, url string) error {
	log.Infof("Delete %s", url)

	req, err := http.NewRequest("DELETE", url, nil)
	if err != nil {
		return xerrors.Errorf("request: %w", err)
	}
	req.Header = r.auth
	req = req.WithContext(ctx)

	resp, err := http.DefaultClient.Do(req)
	if err != nil {
		return xerrors.Errorf("do request: %w", err)
	}
	defer resp.Body.Close() // nolint

	if resp.StatusCode != 200 {
		return xerrors.Errorf("non-200 code: %d", resp.StatusCode)
	}

	return nil
}

func (r *Remote) FsStat(ctx context.Context, id ID) (fsutil.FsStat, error) {
	st, err := r.local.FsStat(ctx, id)
	switch err {
	case nil:
		return st, nil
	case errPathNotFound:
		break
	default:
		return fsutil.FsStat{}, xerrors.Errorf("local stat: %w", err)
	}

	si, err := r.index.StorageInfo(ctx, id)
	if err != nil {
		return fsutil.FsStat{}, xerrors.Errorf("getting remote storage info: %w", err)
	}

	if len(si.URLs) == 0 {
		return fsutil.FsStat{}, xerrors.Errorf("no known URLs for remote storage %s", id)
	}

	rl, err := url.Parse(si.URLs[0])
	if err != nil {
		return fsutil.FsStat{}, xerrors.Errorf("failed to parse url: %w", err)
	}

	rl.Path = gopath.Join(rl.Path, "stat", string(id))

	req, err := http.NewRequest("GET", rl.String(), nil)
	if err != nil {
		return fsutil.FsStat{}, xerrors.Errorf("request: %w", err)
	}
	req.Header = r.auth
	req = req.WithContext(ctx)

	resp, err := http.DefaultClient.Do(req)
	if err != nil {
		return fsutil.FsStat{}, xerrors.Errorf("do request: %w", err)
	}
	switch resp.StatusCode {
	case 200:
		break
	case 404:
		return fsutil.FsStat{}, errPathNotFound
	case 500:
		b, err := ioutil.ReadAll(resp.Body)
		if err != nil {
			return fsutil.FsStat{}, xerrors.Errorf("fsstat: got http 500, then failed to read the error: %w", err)
		}

		return fsutil.FsStat{}, xerrors.Errorf("fsstat: got http 500: %s", string(b))
	}

	var out fsutil.FsStat
	if err := json.NewDecoder(resp.Body).Decode(&out); err != nil {
		return fsutil.FsStat{}, xerrors.Errorf("decoding fsstat: %w", err)
	}

	defer resp.Body.Close() // nolint

	return out, nil
}

<<<<<<< HEAD
func (r *Remote) checkAllocated(ctx context.Context, url string, spt abi.RegisteredSealProof, offset, size abi.PaddedPieceSize) (bool, error) {
	url = fmt.Sprintf("%s/%d/allocated/%d/%d", url, spt, offset.Unpadded(), size.Unpadded())
	req, err := http.NewRequest("GET", url, nil)
	if err != nil {
		return false, xerrors.Errorf("request: %w", err)
	}
	req.Header = r.auth.Clone()
	req = req.WithContext(ctx)

	resp, err := http.DefaultClient.Do(req)
	if err != nil {
		return false, xerrors.Errorf("do request: %w", err)
	}
	defer resp.Body.Close() // nolint

	switch resp.StatusCode {
	case http.StatusOK:
		return true, nil
	case http.StatusRequestedRangeNotSatisfiable:
		return false, nil
	default:
		return false, xerrors.Errorf("unexpected http response: %d", resp.StatusCode)
	}
}

=======
>>>>>>> c31e5596
func (r *Remote) readRemote(ctx context.Context, url string, offset, size abi.PaddedPieceSize) (io.ReadCloser, error) {
	if len(r.limit) >= cap(r.limit) {
		log.Infof("Throttling remote read, %d already running", len(r.limit))
	}

	// TODO: Smarter throttling
	//  * Priority (just going sequentially is still pretty good)
	//  * Per interface
	//  * Aware of remote load
	select {
	case r.limit <- struct{}{}:
		defer func() { <-r.limit }()
	case <-ctx.Done():
		return nil, xerrors.Errorf("context error while waiting for fetch limiter: %w", ctx.Err())
	}

	req, err := http.NewRequest("GET", url, nil)
	if err != nil {
		return nil, xerrors.Errorf("request: %w", err)
	}

	if r.auth != nil {
		req.Header = r.auth.Clone()
	}
	req.Header.Set("Range", fmt.Sprintf("bytes=%d-%d", offset, offset+size-1))
	req = req.WithContext(ctx)

	resp, err := http.DefaultClient.Do(req)
	if err != nil {
		return nil, xerrors.Errorf("do request: %w", err)
	}

	if resp.StatusCode != http.StatusOK && resp.StatusCode != http.StatusPartialContent {
		resp.Body.Close() // nolint
		return nil, xerrors.Errorf("non-200 code: %d", resp.StatusCode)
	}

	return resp.Body, nil
}

// CheckIsUnsealed checks if we have an unsealed piece at the given offset in an already unsealed sector file for the given piece
// either locally or on any of the workers.
// Returns true if we have the unsealed piece, false otherwise.
func (r *Remote) CheckIsUnsealed(ctx context.Context, s storage.SectorRef, offset, size abi.PaddedPieceSize) (bool, error) {
	ft := storiface.FTUnsealed

	paths, _, err := r.local.AcquireSector(ctx, s, ft, storiface.FTNone, storiface.PathStorage, storiface.AcquireMove)
	if err != nil {
		return false, xerrors.Errorf("acquire local: %w", err)
	}

	path := storiface.PathByType(paths, ft)
	if path != "" {
		// if we have the unsealed file locally, check if it has the unsealed piece.
		log.Infof("Read local %s (+%d,%d)", path, offset, size)
		ssize, err := s.ProofType.SectorSize()
		if err != nil {
			return false, err
		}

		// open the unsealed sector file for the given sector size located at the given path.
		pf, err := r.pfHandler.OpenPartialFile(abi.PaddedPieceSize(ssize), path)
		if err != nil {
			return false, xerrors.Errorf("opening partial file: %w", err)
		}
		log.Debugf("local partial file opened %s (+%d,%d)", path, offset, size)

		// even though we have an unsealed file for the given sector, we still need to determine if we have the unsealed piece
		// in the unsealed sector file. That is what `HasAllocated` checks for.
		has, err := r.pfHandler.HasAllocated(pf, storiface.UnpaddedByteIndex(offset.Unpadded()), size.Unpadded())
		if err != nil {
			return false, xerrors.Errorf("has allocated: %w", err)
		}

		// close the local unsealed file.
		if err := r.pfHandler.Close(pf); err != nil {
			return false, xerrors.Errorf("failed to close partial file: %s", err)
		}
		log.Debugf("checked if local partial file has the piece %s (+%d,%d), returning answer=%t", path, offset, size, has)

		// Sector files can technically not have a piece unsealed locally, but have it unsealed in remote storage, so we probably
		// want to return only if has is true
		if has {
			return has, nil
		}
	}

	// --- We don't have the unsealed piece in an unsealed sector file locally
	// Check if we have it in a remote cluster.

	si, err := r.index.StorageFindSector(ctx, s.ID, ft, 0, false)
	if err != nil {
		return false, xerrors.Errorf("StorageFindSector: %s", err)
	}

	if len(si) == 0 {
		return false, nil
	}

	sort.Slice(si, func(i, j int) bool {
		return si[i].Weight < si[j].Weight
	})

	for _, info := range si {
		for _, url := range info.URLs {
			ok, err := r.checkAllocated(ctx, url, s.ProofType, offset, size)
			if err != nil {
				log.Warnw("check if remote has piece", "url", url, "error", err)
				continue
			}
			if !ok {
				continue
			}

			return true, nil
		}
	}

	return false, nil
}

// Reader returns a reader for an unsealed piece at the given offset in the given sector.
// If the Miner has the unsealed piece locally, it will return a reader that reads from the local copy.
// If the Miner does NOT have the unsealed piece locally, it will query all workers that have the unsealed sector file
// to know if they have the unsealed piece and will then read the unsealed piece data from a worker that has it.
//
// Returns a nil reader if :
// 1. no worker(local worker included) has an unsealed file for the given sector OR
// 2. no worker(local worker included) has the unsealed piece in their unsealed sector file.
// Will return a nil reader and a nil error in such a case.
func (r *Remote) Reader(ctx context.Context, s storage.SectorRef, offset, size abi.PaddedPieceSize) (io.ReadCloser, error) {
	ft := storiface.FTUnsealed

	// check if we have the unsealed sector file locally
	paths, _, err := r.local.AcquireSector(ctx, s, ft, storiface.FTNone, storiface.PathStorage, storiface.AcquireMove)
	if err != nil {
		return nil, xerrors.Errorf("acquire local: %w", err)
	}

	path := storiface.PathByType(paths, ft)

	if path != "" {
		// if we have the unsealed file locally, return a reader that can be used to read the contents of the
		// unsealed piece.
		log.Debugf("Check local %s (+%d,%d)", path, offset, size)
		ssize, err := s.ProofType.SectorSize()
		if err != nil {
			return nil, err
		}
		log.Debugf("fetched sector size %s (+%d,%d)", path, offset, size)

		// open the unsealed sector file for the given sector size located at the given path.
		pf, err := r.pfHandler.OpenPartialFile(abi.PaddedPieceSize(ssize), path)
		if err != nil {
			return nil, xerrors.Errorf("opening partial file: %w", err)
		}
		log.Debugf("local partial file opened %s (+%d,%d)", path, offset, size)

		// even though we have an unsealed file for the given sector, we still need to determine if we have the unsealed piece
		// in the unsealed sector file. That is what `HasAllocated` checks for.
		has, err := r.pfHandler.HasAllocated(pf, storiface.UnpaddedByteIndex(offset.Unpadded()), size.Unpadded())
		if err != nil {
			return nil, xerrors.Errorf("has allocated: %w", err)
		}
		log.Debugf("check if partial file is allocated %s (+%d,%d)", path, offset, size)

		if has {
			log.Infof("returning piece reader for local unsealed piece sector=%+v, (offset=%d, size=%d)", s.ID, offset, size)
			return r.pfHandler.Reader(pf, storiface.PaddedByteIndex(offset), size)
		}

		log.Debugf("miner has unsealed file but not unseal piece, %s (+%d,%d)", path, offset, size)
		if err := r.pfHandler.Close(pf); err != nil {
			return nil, xerrors.Errorf("close partial file: %w", err)
		}
	}

	// --- We don't have the unsealed piece in an unsealed sector file locally

	// if we don't have the unsealed sector file locally, we'll first lookup the Miner Sector Store Index
	// to determine which workers have the unsealed file and then query those workers to know
	// if they have the unsealed piece in the unsealed sector file.
	si, err := r.index.StorageFindSector(ctx, s.ID, ft, 0, false)
	if err != nil {
		log.Debugf("Reader, did not find unsealed file on any of the workers %s (+%d,%d)", path, offset, size)
		return nil, err
	}

	if len(si) == 0 {
		return nil, xerrors.Errorf("failed to read sector %v from remote(%d): %w", s, ft, storiface.ErrSectorNotFound)
	}

	sort.Slice(si, func(i, j int) bool {
		return si[i].Weight > si[j].Weight
	})

	var lastErr error
	for _, info := range si {
		for _, url := range info.URLs {
			// checkAllocated makes a JSON RPC query to a remote worker to determine if it has
			// unsealed piece in their unsealed sector file.
			ok, err := r.checkAllocated(ctx, url, s.ProofType, offset, size)
			if err != nil {
				log.Warnw("check if remote has piece", "url", url, "error", err)
				lastErr = err
				continue
			}
			if !ok {
				continue
			}

			// readRemote fetches a reader that we can use to read the unsealed piece from the remote worker.
			// It uses a ranged HTTP query to ensure we ONLY read the unsealed piece and not the entire unsealed file.
			rd, err := r.readRemote(ctx, url, offset, size)
			if err != nil {
				log.Warnw("reading from remote", "url", url, "error", err)
				lastErr = err
				continue
			}
			log.Infof("Read remote %s (+%d,%d)", url, offset, size)
			return rd, nil
		}
	}

	// we couldn't find a unsealed file with the unsealed piece, will return a nil reader.
	log.Debugf("returning nil reader, did not find unsealed piece for %+v (+%d,%d), last error=%s", s, offset, size, lastErr)
	return nil, nil
}

func (r *Remote) Reserve(ctx context.Context, sid storage.SectorRef, ft storiface.SectorFileType, storageIDs storiface.SectorPaths, overheadTab map[storiface.SectorFileType]int) (func(), error) {
	log.Warnf("reserve called on remote store, sectorID: %v", sid.ID)
	return func() {

	}, nil
}

var _ Store = &Remote{}<|MERGE_RESOLUTION|>--- conflicted
+++ resolved
@@ -445,34 +445,6 @@
 	return out, nil
 }
 
-<<<<<<< HEAD
-func (r *Remote) checkAllocated(ctx context.Context, url string, spt abi.RegisteredSealProof, offset, size abi.PaddedPieceSize) (bool, error) {
-	url = fmt.Sprintf("%s/%d/allocated/%d/%d", url, spt, offset.Unpadded(), size.Unpadded())
-	req, err := http.NewRequest("GET", url, nil)
-	if err != nil {
-		return false, xerrors.Errorf("request: %w", err)
-	}
-	req.Header = r.auth.Clone()
-	req = req.WithContext(ctx)
-
-	resp, err := http.DefaultClient.Do(req)
-	if err != nil {
-		return false, xerrors.Errorf("do request: %w", err)
-	}
-	defer resp.Body.Close() // nolint
-
-	switch resp.StatusCode {
-	case http.StatusOK:
-		return true, nil
-	case http.StatusRequestedRangeNotSatisfiable:
-		return false, nil
-	default:
-		return false, xerrors.Errorf("unexpected http response: %d", resp.StatusCode)
-	}
-}
-
-=======
->>>>>>> c31e5596
 func (r *Remote) readRemote(ctx context.Context, url string, offset, size abi.PaddedPieceSize) (io.ReadCloser, error) {
 	if len(r.limit) >= cap(r.limit) {
 		log.Infof("Throttling remote read, %d already running", len(r.limit))
