package api

import (
	"context"

	"github.com/libp2p/go-libp2p-core/network"

	"github.com/filecoin-project/go-lotus/chain/address"
	"github.com/filecoin-project/go-lotus/chain/store"
	"github.com/filecoin-project/go-lotus/chain/types"
	sectorbuilder "github.com/filecoin-project/go-sectorbuilder"

	"github.com/ipfs/go-cid"
	"github.com/libp2p/go-libp2p-core/peer"
)

// All permissions are listed in permissioned.go
var _ = AllPermissions

type CommonStruct struct {
	Internal struct {
		AuthVerify func(ctx context.Context, token string) ([]string, error) `perm:"read"`
		AuthNew    func(ctx context.Context, perms []string) ([]byte, error) `perm:"admin"`

		NetConnectedness func(context.Context, peer.ID) (network.Connectedness, error) `perm:"read"`
		NetPeers         func(context.Context) ([]peer.AddrInfo, error)                `perm:"read"`
		NetConnect       func(context.Context, peer.AddrInfo) error                    `perm:"write"`
		NetAddrsListen   func(context.Context) (peer.AddrInfo, error)                  `perm:"read"`
		NetDisconnect    func(context.Context, peer.ID) error                          `perm:"write"`

		ID      func(context.Context) (peer.ID, error) `perm:"read"`
		Version func(context.Context) (Version, error) `perm:"read"`
	}
}

// FullNodeStruct implements API passing calls to user-provided function values.
type FullNodeStruct struct {
	CommonStruct

	Internal struct {
		ChainNotify            func(context.Context) (<-chan []*store.HeadChange, error)                  `perm:"read"`
		ChainSubmitBlock       func(ctx context.Context, blk *types.BlockMsg) error                       `perm:"write"`
		ChainHead              func(context.Context) (*types.TipSet, error)                               `perm:"read"`
		ChainGetRandomness     func(context.Context, *types.TipSet, []*types.Ticket, int) ([]byte, error) `perm:"read"`
		ChainWaitMsg           func(context.Context, cid.Cid) (*MsgWait, error)                           `perm:"read"`
		ChainGetBlock          func(context.Context, cid.Cid) (*types.BlockHeader, error)                 `perm:"read"`
		ChainGetBlockMessages  func(context.Context, cid.Cid) (*BlockMessages, error)                     `perm:"read"`
		ChainGetBlockReceipts  func(context.Context, cid.Cid) ([]*types.MessageReceipt, error)            `perm:"read"`
		ChainGetTipSetByHeight func(context.Context, uint64, *types.TipSet) (*types.TipSet, error)        `perm:"read"`

		MpoolPending     func(context.Context, *types.TipSet) ([]*types.SignedMessage, error) `perm:"read"`
		MpoolPush        func(context.Context, *types.SignedMessage) error                    `perm:"write"`
		MpoolPushMessage func(context.Context, *types.Message) (*types.SignedMessage, error)  `perm:"sign"`

		MinerRegister    func(context.Context, address.Address) error                                                                                                         `perm:"admin"`
		MinerUnregister  func(context.Context, address.Address) error                                                                                                         `perm:"admin"`
		MinerAddresses   func(context.Context) ([]address.Address, error)                                                                                                     `perm:"write"`
		MinerCreateBlock func(context.Context, address.Address, *types.TipSet, []*types.Ticket, types.ElectionProof, []*types.SignedMessage, uint64) (*types.BlockMsg, error) `perm:"write"`

		WalletNew            func(context.Context, string) (address.Address, error)                               `perm:"write"`
		WalletHas            func(context.Context, address.Address) (bool, error)                                 `perm:"write"`
		WalletList           func(context.Context) ([]address.Address, error)                                     `perm:"write"`
		WalletBalance        func(context.Context, address.Address) (types.BigInt, error)                         `perm:"read"`
		WalletSign           func(context.Context, address.Address, []byte) (*types.Signature, error)             `perm:"sign"`
		WalletSignMessage    func(context.Context, address.Address, *types.Message) (*types.SignedMessage, error) `perm:"sign"`
		WalletDefaultAddress func(context.Context) (address.Address, error)                                       `perm:"write"`
		MpoolGetNonce        func(context.Context, address.Address) (uint64, error)                               `perm:"read"`

		ClientImport      func(ctx context.Context, path string) (cid.Cid, error)                                                                     `perm:"write"`
		ClientListImports func(ctx context.Context) ([]Import, error)                                                                                 `perm:"write"`
		ClientHasLocal    func(ctx context.Context, root cid.Cid) (bool, error)                                                                       `perm:"write"`
		ClientFindData    func(ctx context.Context, root cid.Cid) ([]QueryOffer, error)                                                               `perm:"read"`
		ClientStartDeal   func(ctx context.Context, data cid.Cid, miner address.Address, price types.BigInt, blocksDuration uint64) (*cid.Cid, error) `perm:"admin"`
		ClientListDeals   func(ctx context.Context) ([]DealInfo, error)                                                                               `perm:"write"`
		ClientRetrieve    func(ctx context.Context, order RetrievalOrder, path string) error                                                          `perm:"admin"`
		ClientQueryAsk    func(ctx context.Context, p peer.ID, miner address.Address) (*types.SignedStorageAsk, error)                                `perm:"read"`

<<<<<<< HEAD
		StateMinerSectors          func(context.Context, address.Address) ([]*SectorInfo, error)                       `perm:"read"`
		StateMinerProvingSet       func(context.Context, address.Address, *types.TipSet) ([]*SectorInfo, error)        `perm:"read"`
		StateMinerPower            func(context.Context, address.Address, *types.TipSet) (MinerPower, error)           `perm:"read"`
		StateMinerWorker           func(context.Context, address.Address, *types.TipSet) (address.Address, error)      `perm:"read"`
		StateMinerPeerID           func(ctx context.Context, m address.Address, ts *types.TipSet) (peer.ID, error)     `perm:"read"`
		StateMinerProvingPeriodEnd func(ctx context.Context, actor address.Address, ts *types.TipSet) (uint64, error)  `perm:"read"`
		StateCall                  func(context.Context, *types.Message, *types.TipSet) (*types.MessageReceipt, error) `perm:"read"`
		StateGetActor              func(context.Context, address.Address, *types.TipSet) (*types.Actor, error)         `perm:"read"`
		StateReadState             func(context.Context, *types.Actor, *types.TipSet) (*ActorState, error)             `perm:"read"`
=======
		StateMinerSectors    func(context.Context, address.Address) ([]*SectorInfo, error)                       `perm:"read"`
		StateMinerProvingSet func(context.Context, address.Address) ([]*SectorInfo, error)                       `perm:"read"`
		StateMinerPower      func(context.Context, address.Address, *types.TipSet) (MinerPower, error)           `perm:"read"`
		StateMinerWorker     func(context.Context, address.Address, *types.TipSet) (address.Address, error)      `perm:"read"`
		StateMinerPeerID     func(ctx context.Context, m address.Address, ts *types.TipSet) (peer.ID, error)     `perm:"read"`
		StateCall            func(context.Context, *types.Message, *types.TipSet) (*types.MessageReceipt, error) `perm:"read"`
		StateReplay          func(context.Context, *types.TipSet, cid.Cid) (*ReplayResults, error)               `perm:"read"`
		StateGetActor        func(context.Context, address.Address, *types.TipSet) (*types.Actor, error)         `perm:"read"`
		StateReadState       func(context.Context, *types.Actor, *types.TipSet) (*ActorState, error)             `perm:"read"`
>>>>>>> 70736769

		PaychGet                   func(ctx context.Context, from, to address.Address, ensureFunds types.BigInt) (*ChannelInfo, error)                                                      `perm:"sign"`
		PaychList                  func(context.Context) ([]address.Address, error)                                                                                                         `perm:"read"`
		PaychStatus                func(context.Context, address.Address) (*PaychStatus, error)                                                                                             `perm:"read"`
		PaychClose                 func(context.Context, address.Address) (cid.Cid, error)                                                                                                  `perm:"sign"`
		PaychAllocateLane          func(context.Context, address.Address) (uint64, error)                                                                                                   `perm:"sign"`
		PaychNewPayment            func(ctx context.Context, from, to address.Address, amount types.BigInt, extra *types.ModVerifyParams, tl uint64, minClose uint64) (*PaymentInfo, error) `perm:"sign"`
		PaychVoucherCheck          func(context.Context, *types.SignedVoucher) error                                                                                                        `perm:"read"`
		PaychVoucherCheckValid     func(context.Context, address.Address, *types.SignedVoucher) error                                                                                       `perm:"read"`
		PaychVoucherCheckSpendable func(context.Context, address.Address, *types.SignedVoucher, []byte, []byte) (bool, error)                                                               `perm:"read"`
		PaychVoucherAdd            func(context.Context, address.Address, *types.SignedVoucher, []byte, types.BigInt) (types.BigInt, error)                                                 `perm:"write"`
		PaychVoucherCreate         func(context.Context, address.Address, types.BigInt, uint64) (*types.SignedVoucher, error)                                                               `perm:"sign"`
		PaychVoucherList           func(context.Context, address.Address) ([]*types.SignedVoucher, error)                                                                                   `perm:"write"`
		PaychVoucherSubmit         func(context.Context, address.Address, *types.SignedVoucher) (cid.Cid, error)                                                                            `perm:"sign"`
	}
}

type StorageMinerStruct struct {
	CommonStruct

	Internal struct {
		ActorAddresses func(context.Context) ([]address.Address, error) `perm:"read"`

		StoreGarbageData func(context.Context) (uint64, error) `perm:"write"`

		SectorsStatus     func(context.Context, uint64) (sectorbuilder.SectorSealingStatus, error) `perm:"read"`
		SectorsStagedList func(context.Context) ([]sectorbuilder.StagedSectorMetadata, error)      `perm:"read"`
		SectorsStagedSeal func(context.Context) error                                              `perm:"write"`

		SectorsRefs func(context.Context) (map[string][]SealedRef, error) `perm:"read"`
	}
}

func (c *CommonStruct) AuthVerify(ctx context.Context, token string) ([]string, error) {
	return c.Internal.AuthVerify(ctx, token)
}

func (c *CommonStruct) AuthNew(ctx context.Context, perms []string) ([]byte, error) {
	return c.Internal.AuthNew(ctx, perms)
}

func (c *CommonStruct) NetConnectedness(ctx context.Context, pid peer.ID) (network.Connectedness, error) {
	return c.Internal.NetConnectedness(ctx, pid)
}

func (c *CommonStruct) NetPeers(ctx context.Context) ([]peer.AddrInfo, error) {
	return c.Internal.NetPeers(ctx)
}

func (c *CommonStruct) NetConnect(ctx context.Context, p peer.AddrInfo) error {
	return c.Internal.NetConnect(ctx, p)
}

func (c *CommonStruct) NetAddrsListen(ctx context.Context) (peer.AddrInfo, error) {
	return c.Internal.NetAddrsListen(ctx)
}

func (c *CommonStruct) NetDisconnect(ctx context.Context, p peer.ID) error {
	return c.Internal.NetDisconnect(ctx, p)
}

// ID implements API.ID
func (c *CommonStruct) ID(ctx context.Context) (peer.ID, error) {
	return c.Internal.ID(ctx)
}

// Version implements API.Version
func (c *CommonStruct) Version(ctx context.Context) (Version, error) {
	return c.Internal.Version(ctx)
}

func (c *FullNodeStruct) ClientListImports(ctx context.Context) ([]Import, error) {
	return c.Internal.ClientListImports(ctx)
}

func (c *FullNodeStruct) ClientImport(ctx context.Context, path string) (cid.Cid, error) {
	return c.Internal.ClientImport(ctx, path)
}

func (c *FullNodeStruct) ClientHasLocal(ctx context.Context, root cid.Cid) (bool, error) {
	return c.Internal.ClientHasLocal(ctx, root)
}

func (c *FullNodeStruct) ClientFindData(ctx context.Context, root cid.Cid) ([]QueryOffer, error) {
	return c.Internal.ClientFindData(ctx, root)
}

func (c *FullNodeStruct) ClientStartDeal(ctx context.Context, data cid.Cid, miner address.Address, price types.BigInt, blocksDuration uint64) (*cid.Cid, error) {
	return c.Internal.ClientStartDeal(ctx, data, miner, price, blocksDuration)
}

func (c *FullNodeStruct) ClientListDeals(ctx context.Context) ([]DealInfo, error) {
	return c.Internal.ClientListDeals(ctx)
}

func (c *FullNodeStruct) ClientRetrieve(ctx context.Context, order RetrievalOrder, path string) error {
	return c.Internal.ClientRetrieve(ctx, order, path)
}

func (c *FullNodeStruct) ClientQueryAsk(ctx context.Context, p peer.ID, miner address.Address) (*types.SignedStorageAsk, error) {
	return c.Internal.ClientQueryAsk(ctx, p, miner)
}

func (c *FullNodeStruct) MpoolPending(ctx context.Context, ts *types.TipSet) ([]*types.SignedMessage, error) {
	return c.Internal.MpoolPending(ctx, ts)
}

func (c *FullNodeStruct) MpoolPush(ctx context.Context, smsg *types.SignedMessage) error {
	return c.Internal.MpoolPush(ctx, smsg)
}

func (c *FullNodeStruct) MpoolPushMessage(ctx context.Context, msg *types.Message) (*types.SignedMessage, error) {
	return c.Internal.MpoolPushMessage(ctx, msg)
}

func (c *FullNodeStruct) MinerRegister(ctx context.Context, addr address.Address) error {
	return c.Internal.MinerRegister(ctx, addr)
}

func (c *FullNodeStruct) MinerUnregister(ctx context.Context, addr address.Address) error {
	return c.Internal.MinerUnregister(ctx, addr)
}

func (c *FullNodeStruct) MinerAddresses(ctx context.Context) ([]address.Address, error) {
	return c.Internal.MinerAddresses(ctx)
}

func (c *FullNodeStruct) MinerCreateBlock(ctx context.Context, addr address.Address, base *types.TipSet, tickets []*types.Ticket, eproof types.ElectionProof, msgs []*types.SignedMessage, ts uint64) (*types.BlockMsg, error) {
	return c.Internal.MinerCreateBlock(ctx, addr, base, tickets, eproof, msgs, ts)
}

func (c *FullNodeStruct) ChainSubmitBlock(ctx context.Context, blk *types.BlockMsg) error {
	return c.Internal.ChainSubmitBlock(ctx, blk)
}

func (c *FullNodeStruct) ChainHead(ctx context.Context) (*types.TipSet, error) {
	return c.Internal.ChainHead(ctx)
}

func (c *FullNodeStruct) ChainGetRandomness(ctx context.Context, pts *types.TipSet, ticks []*types.Ticket, lb int) ([]byte, error) {
	return c.Internal.ChainGetRandomness(ctx, pts, ticks, lb)
}

func (c *FullNodeStruct) ChainWaitMsg(ctx context.Context, msgc cid.Cid) (*MsgWait, error) {
	return c.Internal.ChainWaitMsg(ctx, msgc)
}

func (c *FullNodeStruct) ChainGetTipSetByHeight(ctx context.Context, h uint64, ts *types.TipSet) (*types.TipSet, error) {
	return c.Internal.ChainGetTipSetByHeight(ctx, h, ts)
}

func (c *FullNodeStruct) WalletNew(ctx context.Context, typ string) (address.Address, error) {
	return c.Internal.WalletNew(ctx, typ)
}

func (c *FullNodeStruct) WalletHas(ctx context.Context, addr address.Address) (bool, error) {
	return c.Internal.WalletHas(ctx, addr)
}

func (c *FullNodeStruct) WalletList(ctx context.Context) ([]address.Address, error) {
	return c.Internal.WalletList(ctx)
}

func (c *FullNodeStruct) WalletBalance(ctx context.Context, a address.Address) (types.BigInt, error) {
	return c.Internal.WalletBalance(ctx, a)
}

func (c *FullNodeStruct) WalletSign(ctx context.Context, k address.Address, msg []byte) (*types.Signature, error) {
	return c.Internal.WalletSign(ctx, k, msg)
}

func (c *FullNodeStruct) WalletSignMessage(ctx context.Context, k address.Address, msg *types.Message) (*types.SignedMessage, error) {
	return c.Internal.WalletSignMessage(ctx, k, msg)
}

func (c *FullNodeStruct) WalletDefaultAddress(ctx context.Context) (address.Address, error) {
	return c.Internal.WalletDefaultAddress(ctx)
}

func (c *FullNodeStruct) MpoolGetNonce(ctx context.Context, addr address.Address) (uint64, error) {
	return c.Internal.MpoolGetNonce(ctx, addr)
}

func (c *FullNodeStruct) ChainGetBlock(ctx context.Context, b cid.Cid) (*types.BlockHeader, error) {
	return c.Internal.ChainGetBlock(ctx, b)
}

func (c *FullNodeStruct) ChainGetBlockMessages(ctx context.Context, b cid.Cid) (*BlockMessages, error) {
	return c.Internal.ChainGetBlockMessages(ctx, b)
}

func (c *FullNodeStruct) ChainGetBlockReceipts(ctx context.Context, b cid.Cid) ([]*types.MessageReceipt, error) {
	return c.Internal.ChainGetBlockReceipts(ctx, b)
}

func (c *FullNodeStruct) ChainNotify(ctx context.Context) (<-chan []*store.HeadChange, error) {
	return c.Internal.ChainNotify(ctx)
}

func (c *FullNodeStruct) StateMinerSectors(ctx context.Context, addr address.Address) ([]*SectorInfo, error) {
	return c.Internal.StateMinerSectors(ctx, addr)
}

func (c *FullNodeStruct) StateMinerProvingSet(ctx context.Context, addr address.Address, ts *types.TipSet) ([]*SectorInfo, error) {
	return c.Internal.StateMinerProvingSet(ctx, addr, ts)
}

func (c *FullNodeStruct) StateMinerPower(ctx context.Context, a address.Address, ts *types.TipSet) (MinerPower, error) {
	return c.Internal.StateMinerPower(ctx, a, ts)
}

func (c *FullNodeStruct) StateMinerWorker(ctx context.Context, m address.Address, ts *types.TipSet) (address.Address, error) {
	return c.Internal.StateMinerWorker(ctx, m, ts)
}

func (c *FullNodeStruct) StateMinerPeerID(ctx context.Context, m address.Address, ts *types.TipSet) (peer.ID, error) {
	return c.Internal.StateMinerPeerID(ctx, m, ts)
}
func (c *FullNodeStruct) StateMinerProvingPeriodEnd(ctx context.Context, actor address.Address, ts *types.TipSet) (uint64, error) {
	return c.Internal.StateMinerProvingPeriodEnd(ctx, actor, ts)
}

func (c *FullNodeStruct) StateCall(ctx context.Context, msg *types.Message, ts *types.TipSet) (*types.MessageReceipt, error) {
	return c.Internal.StateCall(ctx, msg, ts)
}

func (c *FullNodeStruct) StateReplay(ctx context.Context, ts *types.TipSet, mc cid.Cid) (*ReplayResults, error) {
	return c.Internal.StateReplay(ctx, ts, mc)
}

func (c *FullNodeStruct) StateGetActor(ctx context.Context, actor address.Address, ts *types.TipSet) (*types.Actor, error) {
	return c.Internal.StateGetActor(ctx, actor, ts)
}

func (c *FullNodeStruct) StateReadState(ctx context.Context, act *types.Actor, ts *types.TipSet) (*ActorState, error) {
	return c.Internal.StateReadState(ctx, act, ts)
}

func (c *FullNodeStruct) PaychGet(ctx context.Context, from, to address.Address, ensureFunds types.BigInt) (*ChannelInfo, error) {
	return c.Internal.PaychGet(ctx, from, to, ensureFunds)
}

func (c *FullNodeStruct) PaychList(ctx context.Context) ([]address.Address, error) {
	return c.Internal.PaychList(ctx)
}

func (c *FullNodeStruct) PaychStatus(ctx context.Context, pch address.Address) (*PaychStatus, error) {
	return c.Internal.PaychStatus(ctx, pch)
}

func (c *FullNodeStruct) PaychVoucherCheckValid(ctx context.Context, addr address.Address, sv *types.SignedVoucher) error {
	return c.Internal.PaychVoucherCheckValid(ctx, addr, sv)
}

func (c *FullNodeStruct) PaychVoucherCheckSpendable(ctx context.Context, addr address.Address, sv *types.SignedVoucher, secret []byte, proof []byte) (bool, error) {
	return c.Internal.PaychVoucherCheckSpendable(ctx, addr, sv, secret, proof)
}

func (c *FullNodeStruct) PaychVoucherAdd(ctx context.Context, addr address.Address, sv *types.SignedVoucher, proof []byte, minDelta types.BigInt) (types.BigInt, error) {
	return c.Internal.PaychVoucherAdd(ctx, addr, sv, proof, minDelta)
}

func (c *FullNodeStruct) PaychVoucherCreate(ctx context.Context, pch address.Address, amt types.BigInt, lane uint64) (*types.SignedVoucher, error) {
	return c.Internal.PaychVoucherCreate(ctx, pch, amt, lane)
}

func (c *FullNodeStruct) PaychVoucherList(ctx context.Context, pch address.Address) ([]*types.SignedVoucher, error) {
	return c.Internal.PaychVoucherList(ctx, pch)
}

func (c *FullNodeStruct) PaychClose(ctx context.Context, a address.Address) (cid.Cid, error) {
	return c.Internal.PaychClose(ctx, a)
}

func (c *FullNodeStruct) PaychAllocateLane(ctx context.Context, ch address.Address) (uint64, error) {
	return c.Internal.PaychAllocateLane(ctx, ch)
}

func (c *FullNodeStruct) PaychNewPayment(ctx context.Context, from, to address.Address, amount types.BigInt, extra *types.ModVerifyParams, tl uint64, minClose uint64) (*PaymentInfo, error) {
	return c.Internal.PaychNewPayment(ctx, from, to, amount, extra, tl, minClose)
}

func (c *FullNodeStruct) PaychVoucherSubmit(ctx context.Context, ch address.Address, sv *types.SignedVoucher) (cid.Cid, error) {
	return c.Internal.PaychVoucherSubmit(ctx, ch, sv)
}

func (c *StorageMinerStruct) ActorAddresses(ctx context.Context) ([]address.Address, error) {
	return c.Internal.ActorAddresses(ctx)
}

func (c *StorageMinerStruct) StoreGarbageData(ctx context.Context) (uint64, error) {
	return c.Internal.StoreGarbageData(ctx)
}

// Get the status of a given sector by ID
func (c *StorageMinerStruct) SectorsStatus(ctx context.Context, sid uint64) (sectorbuilder.SectorSealingStatus, error) {
	return c.Internal.SectorsStatus(ctx, sid)
}

// List all staged sectors
func (c *StorageMinerStruct) SectorsStagedList(ctx context.Context) ([]sectorbuilder.StagedSectorMetadata, error) {
	return c.Internal.SectorsStagedList(ctx)
}

// Seal all staged sectors
func (c *StorageMinerStruct) SectorsStagedSeal(ctx context.Context) error {
	return c.Internal.SectorsStagedSeal(ctx)
}

func (c *StorageMinerStruct) SectorsRefs(ctx context.Context) (map[string][]SealedRef, error) {
	return c.Internal.SectorsRefs(ctx)
}

var _ Common = &CommonStruct{}
var _ FullNode = &FullNodeStruct{}
var _ StorageMiner = &StorageMinerStruct{}<|MERGE_RESOLUTION|>--- conflicted
+++ resolved
@@ -75,7 +75,6 @@
 		ClientRetrieve    func(ctx context.Context, order RetrievalOrder, path string) error                                                          `perm:"admin"`
 		ClientQueryAsk    func(ctx context.Context, p peer.ID, miner address.Address) (*types.SignedStorageAsk, error)                                `perm:"read"`
 
-<<<<<<< HEAD
 		StateMinerSectors          func(context.Context, address.Address) ([]*SectorInfo, error)                       `perm:"read"`
 		StateMinerProvingSet       func(context.Context, address.Address, *types.TipSet) ([]*SectorInfo, error)        `perm:"read"`
 		StateMinerPower            func(context.Context, address.Address, *types.TipSet) (MinerPower, error)           `perm:"read"`
@@ -83,19 +82,9 @@
 		StateMinerPeerID           func(ctx context.Context, m address.Address, ts *types.TipSet) (peer.ID, error)     `perm:"read"`
 		StateMinerProvingPeriodEnd func(ctx context.Context, actor address.Address, ts *types.TipSet) (uint64, error)  `perm:"read"`
 		StateCall                  func(context.Context, *types.Message, *types.TipSet) (*types.MessageReceipt, error) `perm:"read"`
+		StateReplay          func(context.Context, *types.TipSet, cid.Cid) (*ReplayResults, error)               `perm:"read"`
 		StateGetActor              func(context.Context, address.Address, *types.TipSet) (*types.Actor, error)         `perm:"read"`
 		StateReadState             func(context.Context, *types.Actor, *types.TipSet) (*ActorState, error)             `perm:"read"`
-=======
-		StateMinerSectors    func(context.Context, address.Address) ([]*SectorInfo, error)                       `perm:"read"`
-		StateMinerProvingSet func(context.Context, address.Address) ([]*SectorInfo, error)                       `perm:"read"`
-		StateMinerPower      func(context.Context, address.Address, *types.TipSet) (MinerPower, error)           `perm:"read"`
-		StateMinerWorker     func(context.Context, address.Address, *types.TipSet) (address.Address, error)      `perm:"read"`
-		StateMinerPeerID     func(ctx context.Context, m address.Address, ts *types.TipSet) (peer.ID, error)     `perm:"read"`
-		StateCall            func(context.Context, *types.Message, *types.TipSet) (*types.MessageReceipt, error) `perm:"read"`
-		StateReplay          func(context.Context, *types.TipSet, cid.Cid) (*ReplayResults, error)               `perm:"read"`
-		StateGetActor        func(context.Context, address.Address, *types.TipSet) (*types.Actor, error)         `perm:"read"`
-		StateReadState       func(context.Context, *types.Actor, *types.TipSet) (*ActorState, error)             `perm:"read"`
->>>>>>> 70736769
 
 		PaychGet                   func(ctx context.Context, from, to address.Address, ensureFunds types.BigInt) (*ChannelInfo, error)                                                      `perm:"sign"`
 		PaychList                  func(context.Context) ([]address.Address, error)                                                                                                         `perm:"read"`
