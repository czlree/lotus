--- conflicted
+++ resolved
@@ -7,12 +7,6 @@
 	"testing"
 	"time"
 
-<<<<<<< HEAD
-	logging "github.com/ipfs/go-log/v2"
-
-	"github.com/filecoin-project/go-address"
-=======
->>>>>>> d437f19a
 	"github.com/filecoin-project/go-state-types/abi"
 	"github.com/filecoin-project/go-state-types/network"
 
@@ -106,109 +100,4 @@
 	})
 
 	return client
-<<<<<<< HEAD
-}
-
-func waitForSectorActive(ctx context.Context, t *testing.T, sn abi.SectorNumber, node *kit.TestFullNode, maddr address.Address) {
-	for {
-		active, err := node.StateMinerActiveSectors(ctx, maddr, types.EmptyTSK)
-		require.NoError(t, err)
-		for _, si := range active {
-			if si.SectorNumber == sn {
-				fmt.Printf("ACTIVE\n")
-				return
-			}
-		}
-
-		time.Sleep(time.Second)
-	}
-}
-
-func TestCCUpgradeAndPoSt(t *testing.T) {
-	kit.QuietMiningLogs()
-	_ = logging.SetLogLevel("storageminer", "INFO")
-	t.Run("upgrade and then post", func(t *testing.T) {
-		ctx := context.Background()
-		n := runTestCCUpgrade(t)
-		ts, err := n.ChainHead(ctx)
-		require.NoError(t, err)
-		start := ts.Height()
-		// wait for a full proving period
-		t.Log("waiting for chain")
-
-		n.WaitTillChain(ctx, func(ts *types.TipSet) bool {
-			if ts.Height() > start+abi.ChainEpoch(2880) {
-				return true
-			}
-			return false
-		})
-	})
-}
-
-func TestAbortUpgradeAvailable(t *testing.T) {
-	kit.QuietMiningLogs()
-
-	ctx := context.Background()
-	blockTime := 1 * time.Millisecond
-
-	client, miner, ens := kit.EnsembleMinimal(t, kit.GenesisNetworkVersion(network.Version15), kit.ThroughRPC())
-	ens.InterconnectAll().BeginMiningMustPost(blockTime)
-
-	maddr, err := miner.ActorAddress(ctx)
-	if err != nil {
-		t.Fatal(err)
-	}
-
-	CCUpgrade := abi.SectorNumber(kit.DefaultPresealsPerBootstrapMiner + 1)
-	fmt.Printf("CCUpgrade: %d\n", CCUpgrade)
-
-	miner.PledgeSectors(ctx, 1, 0, nil)
-	sl, err := miner.SectorsList(ctx)
-	require.NoError(t, err)
-	require.Len(t, sl, 1, "expected 1 sector")
-	require.Equal(t, CCUpgrade, sl[0], "unexpected sector number")
-	{
-		si, err := client.StateSectorGetInfo(ctx, maddr, CCUpgrade, types.EmptyTSK)
-		require.NoError(t, err)
-		require.Less(t, 50000, int(si.Expiration))
-	}
-	waitForSectorActive(ctx, t, CCUpgrade, client, maddr)
-
-	err = miner.SectorMarkForUpgrade(ctx, sl[0], true)
-	require.NoError(t, err)
-
-	sl, err = miner.SectorsList(ctx)
-	require.NoError(t, err)
-	require.Len(t, sl, 1, "expected 1 sector")
-
-	ss, err := miner.SectorsStatus(ctx, sl[0], false)
-	require.NoError(t, err)
-
-	for i := 0; i < 100; i++ {
-		ss, err = miner.SectorsStatus(ctx, sl[0], false)
-		require.NoError(t, err)
-		if ss.State == api.SectorState(sealing.Proving) {
-			time.Sleep(50 * time.Millisecond)
-			continue
-		}
-
-		require.Equal(t, api.SectorState(sealing.Available), ss.State)
-		break
-	}
-
-	require.NoError(t, miner.SectorAbortUpgrade(ctx, sl[0]))
-
-	for i := 0; i < 100; i++ {
-		ss, err = miner.SectorsStatus(ctx, sl[0], false)
-		require.NoError(t, err)
-		if ss.State == api.SectorState(sealing.Available) {
-			time.Sleep(50 * time.Millisecond)
-			continue
-		}
-
-		require.Equal(t, api.SectorState(sealing.Proving), ss.State)
-		break
-	}
-=======
->>>>>>> d437f19a
 }