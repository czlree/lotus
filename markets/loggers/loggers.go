package marketevents

import (
	datatransfer "github.com/filecoin-project/go-data-transfer"
	"github.com/filecoin-project/go-fil-markets/retrievalmarket"
	"github.com/filecoin-project/go-fil-markets/storagemarket"
	"github.com/filecoin-project/go-state-types/abi"
	logging "github.com/ipfs/go-log/v2"
)

var log = logging.Logger("markets")

// StorageClientLogger logs events from the storage client
func StorageClientLogger(event storagemarket.ClientEvent, deal storagemarket.ClientDeal) {
	log.Infow("storage client event", "name", storagemarket.ClientEvents[event], "proposal CID", deal.ProposalCid, "state", storagemarket.DealStates[deal.State], "message", deal.Message)
}

// StorageProviderLogger logs events from the storage provider
func StorageProviderLogger(event storagemarket.ProviderEvent, deal storagemarket.MinerDeal) {
	log.Infow("storage provider event", "name", storagemarket.ProviderEvents[event], "proposal CID", deal.ProposalCid, "state", storagemarket.DealStates[deal.State], "message", deal.Message)
}

// RetrievalClientLogger logs events from the retrieval client
func RetrievalClientLogger(event retrievalmarket.ClientEvent, deal retrievalmarket.ClientDealState) {
	log.Infow("retrieval client event", "name", retrievalmarket.ClientEvents[event], "deal ID", deal.ID, "state", retrievalmarket.DealStatuses[deal.Status], "message", deal.Message)
}

// RetrievalProviderLogger logs events from the retrieval provider
func RetrievalProviderLogger(event retrievalmarket.ProviderEvent, deal retrievalmarket.ProviderDealState) {
	log.Infow("retrieval provider event", "name", retrievalmarket.ProviderEvents[event], "deal ID", deal.ID, "receiver", deal.Receiver, "state", retrievalmarket.DealStatuses[deal.Status], "message", deal.Message)
}

// DataTransferLogger logs events from the data transfer module
func DataTransferLogger(event datatransfer.Event, state datatransfer.ChannelState) {
	log.Debugw("data transfer event",
		"name", datatransfer.Events[event.Code],
		"status", datatransfer.Statuses[state.Status()],
		"transfer ID", state.TransferID(),
		"channel ID", state.ChannelID(),
		"sent", state.Sent(),
		"received", state.Received(),
		"queued", state.Queued(),
<<<<<<< HEAD
=======
		"received count", state.ReceivedCidsTotal(),
>>>>>>> 0ac1bbc7
		"total size", state.TotalSize(),
		"remote peer", state.OtherPeer(),
		"event message", event.Message,
		"channel message", state.Message())
}

// ReadyLogger returns a function to log the results of module initialization
func ReadyLogger(module string) func(error) {
	return func(err error) {
		if err != nil {
			log.Errorw("module initialization error", "module", module, "err", err)
		} else {
			log.Infow("module ready", "module", module)
		}
	}
}

type RetrievalEvent struct {
	Event         retrievalmarket.ClientEvent
	Status        retrievalmarket.DealStatus
	BytesReceived uint64
	FundsSpent    abi.TokenAmount
	Err           string
}<|MERGE_RESOLUTION|>--- conflicted
+++ resolved
@@ -40,10 +40,7 @@
 		"sent", state.Sent(),
 		"received", state.Received(),
 		"queued", state.Queued(),
-<<<<<<< HEAD
-=======
 		"received count", state.ReceivedCidsTotal(),
->>>>>>> 0ac1bbc7
 		"total size", state.TotalSize(),
 		"remote peer", state.OtherPeer(),
 		"event message", event.Message,
